--- conflicted
+++ resolved
@@ -1003,13 +1003,10 @@
     jl_init_types();
     jl_init_tasks();
     jl_init_root_task(jl_stack_lo, jl_stack_hi-jl_stack_lo);
-<<<<<<< HEAD
-=======
 
     init_stdio();
     // libuv stdio cleanup depends on jl_init_tasks() because JL_TRY is used in jl_atexit_hook()
 
->>>>>>> c8c967c7
     jl_init_codegen();
 
     jl_start_threads();
