// This file is a part of Julia. License is MIT: https://julialang.org/license

/*
  implementations of built-in functions
*/
#include "platform.h"

#include <stdlib.h>
#include <stdio.h>
#include <string.h>
#include <stdarg.h>
#include <setjmp.h>
#include <assert.h>
#include <sys/types.h>
#include <errno.h>
#include <fcntl.h>
#include <inttypes.h>
#if defined(_OS_WINDOWS_)
#include <malloc.h>
#else
#include <unistd.h>
#endif
#include <ctype.h>
#include "julia.h"
#include "julia_internal.h"
#include "builtin_proto.h"
#include "intrinsics.h"

#ifdef __cplusplus
extern "C" {
#endif

// egal and object_id ---------------------------------------------------------

static int bits_equal(void *a, void *b, int sz)
{
    switch (sz) {
    case 1:  return *(int8_t*)a == *(int8_t*)b;
    case 2:  return *(int16_t*)a == *(int16_t*)b;
    case 4:  return *(int32_t*)a == *(int32_t*)b;
    case 8:  return *(int64_t*)a == *(int64_t*)b;
    default: return memcmp(a, b, sz)==0;
    }
}

// The frequently used jl_egal function deserves special attention when it
// comes to performance which is made challenging by the fact that the
// function has to handle quite a few different cases and because it is
// called recursively.  To optimize performance many special cases are
// handle with separate comparisons which can dramatically reduce the run
// time of the function.  The compiler can translate these simple tests
// with little effort, e.g., few registers are used.
//
// The complex cases require more effort and more registers to be translated
// efficiently.  The effected cases include comparing tuples and fields.  If
// the code to perform these operation would be inlined in the jl_egal
// function then the compiler would generate at the or close to the top of
// the function a prologue which saves all the callee-save registers and at
// the end the respective epilogue.  The result is that even the fast cases
// are slowed down.
//
// The solution is to keep the code in jl_egal simple and split out the
// (more) complex cases into their own functions which are marked with
// NOINLINE.
static int NOINLINE compare_svec(jl_svec_t *a, jl_svec_t *b)
{
    size_t l = jl_svec_len(a);
    if (l != jl_svec_len(b))
        return 0;
    for(size_t i=0; i < l; i++) {
        if (!jl_egal(jl_svecref(a,i),jl_svecref(b,i)))
            return 0;
    }
    return 1;
}

// See comment above for an explanation of NOINLINE.
static int NOINLINE compare_fields(jl_value_t *a, jl_value_t *b, jl_datatype_t *dt)
{
    size_t nf = jl_datatype_nfields(dt);
    for (size_t f=0; f < nf; f++) {
        size_t offs = jl_field_offset(dt, f);
        char *ao = (char*)jl_data_ptr(a) + offs;
        char *bo = (char*)jl_data_ptr(b) + offs;
        int eq;
        if (jl_field_isptr(dt, f)) {
            jl_value_t *af = *(jl_value_t**)ao;
            jl_value_t *bf = *(jl_value_t**)bo;
            if (af == bf) eq = 1;
            else if (af==NULL || bf==NULL) eq = 0;
            else eq = jl_egal(af, bf);
        }
        else {
            jl_datatype_t *ft = (jl_datatype_t*)jl_field_type(dt, f);
            if (!ft->layout->haspadding) {
                eq = bits_equal(ao, bo, jl_field_size(dt, f));
            }
            else {
                assert(jl_datatype_nfields(ft) > 0);
                eq = compare_fields((jl_value_t*)ao, (jl_value_t*)bo, ft);
            }
        }
        if (!eq) return 0;
    }
    return 1;
}

JL_DLLEXPORT int jl_egal(jl_value_t *a, jl_value_t *b)
{
    // warning: a,b may NOT have been gc-rooted by the caller
    if (a == b)
        return 1;
    jl_value_t *ta = (jl_value_t*)jl_typeof(a);
    if (ta != (jl_value_t*)jl_typeof(b))
        return 0;
    if (jl_is_svec(a))
        return compare_svec((jl_svec_t*)a, (jl_svec_t*)b);
    jl_datatype_t *dt = (jl_datatype_t*)ta;
    if (dt == jl_datatype_type) {
        jl_datatype_t *dta = (jl_datatype_t*)a;
        jl_datatype_t *dtb = (jl_datatype_t*)b;
        return dta->name == dtb->name && compare_svec(dta->parameters, dtb->parameters);
    }
    if (dt == jl_string_type) {
        size_t l = jl_string_len(a);
        if (jl_string_len(b) != l)
            return 0;
        return !memcmp(jl_string_data(a), jl_string_data(b), l);
    }
    if (dt->mutabl) return 0;
    size_t sz = jl_datatype_size(dt);
    if (sz == 0) return 1;
    size_t nf = jl_datatype_nfields(dt);
    if (nf == 0)
        return bits_equal(jl_data_ptr(a), jl_data_ptr(b), sz);
    return compare_fields(a, b, dt);
}

// object_id ------------------------------------------------------------------

static uintptr_t bits_hash(void *b, size_t sz)
{
    switch (sz) {
    case 1:  return int32hash(*(int8_t*)b);
    case 2:  return int32hash(*(int16_t*)b);
    case 4:  return int32hash(*(int32_t*)b);
#ifdef _P64
    case 8:  return int64hash(*(int64_t*)b);
#else
    case 8:  return int64to32hash(*(int64_t*)b);
#endif
    default:
#ifdef _P64
        return memhash((char*)b, sz);
#else
        return memhash32((char*)b, sz);
#endif
    }
}

static uintptr_t NOINLINE hash_svec(jl_svec_t *v)
{
    uintptr_t h = 0;
    size_t l = jl_svec_len(v);
    for(size_t i = 0; i < l; i++) {
        jl_value_t *x = jl_svecref(v,i);
        uintptr_t u = x==NULL ? 0 : jl_object_id(x);
        h = bitmix(h, u);
    }
    return h;
}

static uintptr_t jl_object_id_(jl_value_t *tv, jl_value_t *v)
{
    if (tv == (jl_value_t*)jl_sym_type)
        return ((jl_sym_t*)v)->hash;
    if (tv == (jl_value_t*)jl_simplevector_type)
        return hash_svec((jl_svec_t*)v);
    jl_datatype_t *dt = (jl_datatype_t*)tv;
    if (dt == jl_datatype_type) {
        jl_datatype_t *dtv = (jl_datatype_t*)v;
        // `name->wrapper` is cacheable even though it contains TypeVars
        // that don't have stable IDs.
        //if (jl_egal(dtv->name->wrapper, v))
        //    return bitmix(~dtv->name->hash, 0xaa5566aa);
        return bitmix(~dtv->name->hash, hash_svec(dtv->parameters));
    }
    if (dt == jl_typename_type)
        return ((jl_typename_t*)v)->hash;
#ifdef _P64
    if (v == jl_ANY_flag) return 0x31c472f68ee30bddULL;
#else
    if (v == jl_ANY_flag) return 0x8ee30bdd;
#endif
    if (dt == jl_string_type) {
#ifdef _P64
        return memhash_seed(jl_string_data(v), jl_string_len(v), 0xedc3b677);
#else
        return memhash32_seed(jl_string_data(v), jl_string_len(v), 0xedc3b677);
#endif
    }
    if (dt->mutabl) return inthash((uintptr_t)v);
    size_t sz = jl_datatype_size(tv);
    uintptr_t h = jl_object_id(tv);
    if (sz == 0) return ~h;
    size_t nf = jl_datatype_nfields(dt);
    if (nf == 0) {
        return bits_hash(jl_data_ptr(v), sz) ^ h;
    }
    for (size_t f=0; f < nf; f++) {
        size_t offs = jl_field_offset(dt, f);
        char *vo = (char*)jl_data_ptr(v) + offs;
        uintptr_t u;
        if (jl_field_isptr(dt, f)) {
            jl_value_t *f = *(jl_value_t**)vo;
            u = f==NULL ? 0 : jl_object_id(f);
        }
        else {
            jl_datatype_t *fieldtype = (jl_datatype_t*)jl_field_type(dt, f);
            assert(jl_is_datatype(fieldtype) && !fieldtype->abstract && !fieldtype->mutabl);
            if (fieldtype->layout->haspadding)
                u = jl_object_id_((jl_value_t*)fieldtype, (jl_value_t*)vo);
            else
                u = bits_hash(vo, jl_field_size(dt, f));
        }
        h = bitmix(h, u);
    }
    return h;
}

JL_DLLEXPORT uintptr_t jl_object_id(jl_value_t *v)
{
    return jl_object_id_(jl_typeof(v), v);
}

// eq hash table --------------------------------------------------------------

#include "table.c"

// object model and type primitives -------------------------------------------

JL_CALLABLE(jl_f_is)
{
    JL_NARGS(===, 2, 2);
    if (args[0] == args[1])
        return jl_true;
    return jl_egal(args[0],args[1]) ? jl_true : jl_false;
}

JL_CALLABLE(jl_f_typeof)
{
    JL_NARGS(typeof, 1, 1);
    return jl_typeof(args[0]);
}

JL_CALLABLE(jl_f_sizeof)
{
    JL_NARGS(sizeof, 1, 1);
    jl_value_t *x = args[0];
    if (jl_is_unionall(x) || jl_is_uniontype(x)) {
        x = jl_unwrap_unionall(x);
        if (!jl_is_datatype(x))
            jl_error("argument is an abstract type; size is indeterminate");
    }
    if (jl_is_datatype(x)) {
        jl_datatype_t *dx = (jl_datatype_t*)x;
<<<<<<< HEAD
        if (dx->name == jl_array_typename || dx == jl_symbol_type || dx == jl_simplevector_type ||
            dx == jl_string_type)
            jl_error("type does not have a canonical binary representation");
        if (!(jl_field_names(dx) == jl_emptysvec && jl_datatype_size(dx) > 0)) {
            // names===() and size > 0  =>  bitstype, size always known
            if (dx->abstract || !jl_is_leaf_type(x))
                jl_error("argument is an abstract type; size is indeterminate");
        }
=======
        if (dx->layout == NULL)
            jl_error("argument is an abstract type; size is indeterminate");
        if (jl_is_layout_opaque(dx->layout))
            jl_error("type does not have a fixed size");
>>>>>>> 0d7bbccf
        return jl_box_long(jl_datatype_size(x));
    }
    if (jl_is_array(x))
        return jl_box_long(jl_array_len(x) * ((jl_array_t*)x)->elsize);
    if (jl_is_string(x))
        return jl_box_long(jl_string_len(x));
    if (jl_is_symbol(x))
        return jl_box_long(strlen(jl_symbol_name((jl_sym_t*)x)));
    if (jl_is_svec(x))
        return jl_box_long((1+jl_svec_len(x))*sizeof(void*));
    jl_datatype_t *dt = (jl_datatype_t*)jl_typeof(x);
    assert(jl_is_datatype(dt));
    assert(!dt->abstract);
    return jl_box_long(jl_datatype_size(dt));
}

JL_CALLABLE(jl_f_issubtype)
{
    JL_NARGS(<:, 2, 2);
    jl_value_t *a = args[0], *b = args[1];
    if (jl_is_typevar(a)) a = ((jl_tvar_t*)a)->ub; // TODO should we still allow this?
    if (jl_is_typevar(b)) b = ((jl_tvar_t*)b)->ub;
    JL_TYPECHK(<:, type, a);
    JL_TYPECHK(<:, type, b);
    return (jl_subtype(a,b) ? jl_true : jl_false);
}

JL_CALLABLE(jl_f_isa)
{
    JL_NARGS(isa, 2, 2);
    JL_TYPECHK(isa, type, args[1]);
    return (jl_isa(args[0],args[1]) ? jl_true : jl_false);
}

JL_CALLABLE(jl_f_typeassert)
{
    JL_NARGS(typeassert, 2, 2);
    JL_TYPECHK(typeassert, type, args[1]);
    if (!jl_isa(args[0],args[1]))
        jl_type_error("typeassert", args[1], args[0]);
    return args[0];
}

JL_CALLABLE(jl_f_throw)
{
    JL_NARGS(throw, 1, 1);
    jl_throw(args[0]);
    return jl_nothing;
}

// apply ----------------------------------------------------------------------

jl_function_t *jl_append_any_func;

JL_CALLABLE(jl_f__apply)
{
    JL_NARGSV(apply, 1);
    jl_function_t *f = args[0];
    if (nargs == 2) {
        if (f == jl_builtin_svec) {
            if (jl_is_svec(args[1]))
                return args[1];
            if (jl_is_array(args[1])) {
                size_t n = jl_array_len(args[1]);
                jl_svec_t *t = jl_alloc_svec(n);
                JL_GC_PUSH1(&t);
                for(size_t i=0; i < n; i++) {
                    jl_svecset(t, i, jl_arrayref((jl_array_t*)args[1], i));
                }
                JL_GC_POP();
                return (jl_value_t*)t;
            }
        }
    }
    size_t n=0, i, j;
    for(i=1; i < nargs; i++) {
        if (jl_is_svec(args[i])) {
            n += jl_svec_len(args[i]);
        }
        else if (jl_is_tuple(args[i])) {
            n += jl_nfields(args[i]);
        }
        else if (jl_is_array(args[i])) {
            n += jl_array_len(args[i]);
        }
        else {
            if (jl_append_any_func == NULL) {
                jl_append_any_func =
                    (jl_function_t*)jl_get_global(jl_top_module, jl_symbol("append_any"));
                if (jl_append_any_func == NULL) {
                    // error if append_any not available
                    JL_TYPECHK(apply, tuple, jl_typeof(args[i]));
                }
            }
            jl_array_t *argarr = NULL;
            JL_GC_PUSH2(&argarr, &f);
            args[0] = jl_append_any_func;
            argarr = (jl_array_t*)jl_apply(args, nargs);
            assert(jl_typeis(argarr, jl_array_any_type));
            jl_array_grow_beg(argarr, 1);
            jl_array_ptr_set(argarr, 0, f);
            args[0] = f;
            jl_value_t *result = jl_apply(jl_array_ptr_data(argarr), jl_array_len(argarr));
            JL_GC_POP();
            return result;
        }
    }
    jl_value_t **newargs;
    n++;
    int onstack = (n < jl_page_size/sizeof(jl_value_t*));
    JL_GC_PUSHARGS(newargs, onstack ? n : 1);
    jl_svec_t *arg_heap = NULL;
    if (!onstack) {
        // put arguments on the heap if there are too many
        arg_heap = jl_alloc_svec(n);
        newargs[0] = (jl_value_t*)arg_heap;
        newargs = jl_svec_data(arg_heap);
    }
    // GC Note: here we assume that the return value of `jl_svecref`,
    //          `jl_array_ptr_ref` will not be young if `arg_heap` becomes old
    //          since they are allocated before `arg_heap`. Otherwise,
    //          we need to add write barrier for !onstack
    newargs[0] = f;
    n = 1;
    for(i=1; i < nargs; i++) {
        jl_value_t *ai = args[i];
        if (jl_is_svec(ai)) {
            jl_svec_t *t = (jl_svec_t*)ai;
            size_t al = jl_svec_len(t);
            for(j=0; j < al; j++)
                newargs[n++] = jl_svecref(t, j);
        }
        else if (jl_is_tuple(ai)) {
            size_t al = jl_nfields(ai);
            for(j=0; j < al; j++) {
                // jl_fieldref may allocate.
                newargs[n++] = jl_fieldref(ai, j);
                if (arg_heap)
                    jl_gc_wb(arg_heap, newargs[n - 1]);
            }
        }
        else {
            assert(jl_is_array(ai));
            jl_array_t *aai = (jl_array_t*)ai;
            size_t al = jl_array_len(aai);
            if (aai->flags.ptrarray) {
                for (j = 0; j < al; j++) {
                    jl_value_t *arg = jl_array_ptr_ref(aai, j);
                    // apply with array splatting may have embedded NULL value
                    // #11772
                    if (__unlikely(arg == NULL))
                        jl_throw(jl_undefref_exception);
                    newargs[n++] = arg;
                }
            }
            else {
                for (j = 0; j < al; j++) {
                    newargs[n++] = jl_arrayref(aai, j);
                    if (arg_heap)
                        jl_gc_wb(arg_heap, newargs[n - 1]);
                }
            }
        }
    }
    jl_value_t *result = jl_apply(newargs, n);
    JL_GC_POP();
    return result;
}

// this is like `_apply`, but with quasi-exact checks to make sure it is pure
JL_CALLABLE(jl_f__apply_pure)
{
    jl_ptls_t ptls = jl_get_ptls_states();
    int last_in = ptls->in_pure_callback;
    jl_value_t *ret = NULL;
    JL_TRY {
        ptls->in_pure_callback = 1;
        // because this function was declared pure,
        // we should be allowed to run it in any world
        // so we run it in the newest world;
        // because, why not :)
        // and `promote` works better this way
        size_t last_age = ptls->world_age;
        ptls->world_age = jl_world_counter;
        ret = jl_f__apply(NULL, args, nargs);
        ptls->world_age = last_age;
        ptls->in_pure_callback = last_in;
    }
    JL_CATCH {
        ptls->in_pure_callback = last_in;
        jl_rethrow();
    }
    return ret;
}

// this is like `_apply`, but always runs in the newest world
JL_CALLABLE(jl_f__apply_latest)
{
    jl_ptls_t ptls = jl_get_ptls_states();
    size_t last_age = ptls->world_age;
    if (!ptls->in_pure_callback)
        ptls->world_age = jl_world_counter;
    jl_value_t *ret = jl_f__apply(NULL, args, nargs);
    ptls->world_age = last_age;
    return ret;
}

// eval -----------------------------------------------------------------------

JL_DLLEXPORT jl_value_t *jl_toplevel_eval_in(jl_module_t *m, jl_value_t *ex)
{
    jl_ptls_t ptls = jl_get_ptls_states();
    if (m == NULL)
        m = jl_main_module;
    if (jl_is_symbol(ex))
        return jl_eval_global_var(m, (jl_sym_t*)ex);
    if (ptls->in_pure_callback)
        jl_error("eval cannot be used in a generated function");
    jl_value_t *v = NULL;
    int last_lineno = jl_lineno;
    size_t last_age = ptls->world_age;
    jl_module_t *last_m = ptls->current_module;
    jl_module_t *task_last_m = ptls->current_task->current_module;
    if (jl_options.incremental && jl_generating_output()) {
        if (m != last_m) {
            jl_printf(JL_STDERR, "WARNING: eval from module %s to %s:    \n",
                      jl_symbol_name(m->name), jl_symbol_name(last_m->name));
            jl_static_show(JL_STDERR, ex);
            jl_printf(JL_STDERR, "\n  ** incremental compilation may be broken for this module **\n\n");
        }
    }
    JL_TRY {
        ptls->current_task->current_module = ptls->current_module = m;
        ptls->world_age = jl_world_counter;
        v = jl_toplevel_eval(m, ex);
    }
    JL_CATCH {
        jl_lineno = last_lineno;
        ptls->current_module = last_m;
        ptls->current_task->current_module = task_last_m;
        jl_rethrow();
    }
    jl_lineno = last_lineno;
    ptls->world_age = last_age;
    ptls->current_module = last_m;
    ptls->current_task->current_module = task_last_m;
    assert(v);
    return v;
}

JL_CALLABLE(jl_f_isdefined)
{
    jl_module_t *m = NULL;
    jl_sym_t *s = NULL;
    JL_NARGSV(isdefined, 1);
    if (jl_is_array(args[0])) {
        return jl_array_isdefined(args, nargs) ? jl_true : jl_false;
    }
    if (nargs == 1) {
        JL_TYPECHK(isdefined, symbol, args[0]);
        s = (jl_sym_t*)args[0];
    }
    if (nargs != 2) {
        JL_NARGS(isdefined, 1, 1);
        jl_depwarn("`isdefined(:symbol)` is deprecated, "
                   "use `@isdefined symbol` instead",
                   (jl_value_t*)jl_symbol("isdefined"));
        jl_ptls_t ptls = jl_get_ptls_states();
        m = ptls->current_module;
    }
    else {
        if (!jl_is_module(args[0])) {
            jl_datatype_t *vt = (jl_datatype_t*)jl_typeof(args[0]);
            assert(jl_is_datatype(vt));
            size_t idx;
            if (jl_is_long(args[1])) {
                idx = jl_unbox_long(args[1])-1;
                if (idx >= jl_datatype_nfields(vt))
                    return jl_false;
            }
            else {
                JL_TYPECHK(isdefined, symbol, args[1]);
                idx = jl_field_index(vt, (jl_sym_t*)args[1], 0);
                if ((int)idx == -1)
                    return jl_false;
            }
            return jl_field_isdefined(args[0], idx) ? jl_true : jl_false;
        }
        JL_TYPECHK(isdefined, module, args[0]);
        JL_TYPECHK(isdefined, symbol, args[1]);
        m = (jl_module_t*)args[0];
        s = (jl_sym_t*)args[1];
    }
    assert(s);
    return jl_boundp(m, s) ? jl_true : jl_false;
}

// tuples ---------------------------------------------------------------------

JL_CALLABLE(jl_f_tuple)
{
    size_t i;
    if (nargs == 0) return (jl_value_t*)jl_emptytuple;
    jl_datatype_t *tt;
    if (nargs < jl_page_size/sizeof(jl_value_t*)) {
        jl_value_t **types = (jl_value_t**)alloca(nargs*sizeof(jl_value_t*));
        for(i=0; i < nargs; i++)
            types[i] = jl_typeof(args[i]);
        tt = jl_inst_concrete_tupletype_v(types, nargs);
    }
    else {
        jl_svec_t *types = jl_alloc_svec_uninit(nargs);
        JL_GC_PUSH1(&types);
        for(i=0; i < nargs; i++)
            jl_svecset(types, i, jl_typeof(args[i]));
        tt = jl_inst_concrete_tupletype(types);
        JL_GC_POP();
    }
    return jl_new_structv(tt, args, nargs);
}

JL_CALLABLE(jl_f_svec)
{
    size_t i;
    if (nargs == 0) return (jl_value_t*)jl_emptysvec;
    jl_svec_t *t = jl_alloc_svec_uninit(nargs);
    for(i=0; i < nargs; i++) {
        jl_svecset(t, i, args[i]);
    }
    return (jl_value_t*)t;
}

// composite types ------------------------------------------------------------

JL_CALLABLE(jl_f_getfield)
{
    JL_NARGS(getfield, 2, 2);
    jl_value_t *v = args[0];
    jl_value_t *vt = (jl_value_t*)jl_typeof(v);
    if (vt == (jl_value_t*)jl_module_type) {
        JL_TYPECHK(getfield, symbol, args[1]);
        return jl_eval_global_var((jl_module_t*)v, (jl_sym_t*)args[1]);
    }
    if (!jl_is_datatype(vt))
        jl_type_error("getfield", (jl_value_t*)jl_datatype_type, v);
    jl_datatype_t *st = (jl_datatype_t*)vt;
    size_t idx;
    if (jl_is_long(args[1])) {
        idx = jl_unbox_long(args[1])-1;
        if (idx >= jl_datatype_nfields(st))
            jl_bounds_error(args[0], args[1]);
    }
    else {
        JL_TYPECHK(getfield, symbol, args[1]);
        jl_sym_t *fld = (jl_sym_t*)args[1];
        idx = jl_field_index(st, fld, 1);
    }
    jl_value_t *fval = jl_get_nth_field(v, idx);
    if (fval == NULL)
        jl_throw(jl_undefref_exception);
    return fval;
}

JL_CALLABLE(jl_f_setfield)
{
    JL_NARGS(setfield!, 3, 3);
    jl_value_t *v = args[0];
    jl_value_t *vt = (jl_value_t*)jl_typeof(v);
    if (vt == (jl_value_t*)jl_module_type)
        jl_error("cannot assign variables in other modules");
    if (!jl_is_datatype(vt))
        jl_type_error("setfield!", (jl_value_t*)jl_datatype_type, v);
    jl_datatype_t *st = (jl_datatype_t*)vt;
    if (!st->mutabl)
        jl_errorf("type %s is immutable", jl_symbol_name(st->name->name));
    size_t idx;
    if (jl_is_long(args[1])) {
        idx = jl_unbox_long(args[1])-1;
        if (idx >= jl_datatype_nfields(st))
            jl_bounds_error(args[0], args[1]);
    }
    else {
        JL_TYPECHK(setfield!, symbol, args[1]);
        idx = jl_field_index(st, (jl_sym_t*)args[1], 1);
    }
    jl_value_t *ft = jl_field_type(st,idx);
    if (!jl_isa(args[2], ft)) {
        jl_type_error("setfield!", ft, args[2]);
    }
    jl_set_nth_field(v, idx, args[2]);
    return args[2];
}

static jl_value_t *get_fieldtype(jl_value_t *t, jl_value_t *f)
{
    if (jl_is_unionall(t)) {
        jl_value_t *u = t;
        JL_GC_PUSH1(&u);
        u = get_fieldtype(((jl_unionall_t*)t)->body, f);
        u = jl_type_unionall(((jl_unionall_t*)t)->var, u);
        JL_GC_POP();
        return u;
    }
    jl_datatype_t *st = (jl_datatype_t*)t;
    if (!jl_is_datatype(st))
        jl_type_error("fieldtype", (jl_value_t*)jl_datatype_type, (jl_value_t*)st);
    int field_index;
    if (jl_is_long(f)) {
        field_index = jl_unbox_long(f) - 1;
        int nf = jl_field_count(st);
        if (nf > 0 && field_index >= nf-1 && st->name == jl_tuple_typename) {
            jl_value_t *ft = jl_field_type(st, nf-1);
            if (jl_is_vararg_type(ft))
                return jl_unwrap_vararg(ft);
        }
        if (field_index < 0 || field_index >= nf)
            jl_bounds_error(t, f);
    }
    else {
        JL_TYPECHK(fieldtype, symbol, f);
        field_index = jl_field_index(st, (jl_sym_t*)f, 1);
    }
    return jl_field_type(st, field_index);
}

JL_CALLABLE(jl_f_fieldtype)
{
    JL_NARGS(fieldtype, 2, 2);
    jl_datatype_t *st = (jl_datatype_t*)args[0];
    if (st == jl_module_type)
        jl_error("cannot assign variables in other modules");
    return get_fieldtype(args[0], args[1]);
}

JL_CALLABLE(jl_f_nfields)
{
    JL_NARGS(nfields, 1, 1);
    jl_value_t *x = args[0];
    if (jl_is_datatype(x))
        jl_depwarn("`nfields(::DataType)` is deprecated, use `fieldcount` instead",
                   (jl_value_t*)jl_symbol("nfields"));
    else
        x = jl_typeof(x);
    return jl_box_long(jl_field_count(x));
}

// apply_type -----------------------------------------------------------------

static int valid_type_param(jl_value_t *v)
{
    if (jl_is_tuple(v)) {
        // NOTE: tuples of symbols are not currently bits types, but have been
        // allowed as type parameters. this is a bit ugly.
        jl_value_t *tt = jl_typeof(v);
        size_t i, l = jl_nparams(tt);
        for(i=0; i < l; i++) {
            jl_value_t *pi = jl_tparam(tt,i);
            if (!(pi == (jl_value_t*)jl_sym_type || jl_isbits(pi)))
                return 0;
        }
        return 1;
    }
    if (jl_is_vararg_type(v))
        return 0;
    // TODO: maybe more things
    return jl_is_type(v) || jl_is_typevar(v) || jl_is_symbol(v) || jl_isbits(jl_typeof(v));
}

JL_CALLABLE(jl_f_apply_type)
{
    JL_NARGSV(apply_type, 1);
    int i;
    if (args[0] == (jl_value_t*)jl_anytuple_type) {
        for(i=1; i < nargs; i++) {
            jl_value_t *pi = args[i];
            // TODO: should possibly only allow Types and TypeVars, but see
            // https://github.com/JuliaLang/julia/commit/85f45974a581ab9af955bac600b90d9ab00f093b#commitcomment-13041922
            if (jl_is_vararg_type(pi)) {
                if (i != nargs-1)
                    jl_type_error_rt("Tuple", "non-final parameter", (jl_value_t*)jl_type_type, pi);
            }
            else if (!valid_type_param(pi)) {
                jl_type_error_rt("Tuple", "parameter", (jl_value_t*)jl_type_type, pi);
            }
        }
        return (jl_value_t*)jl_apply_tuple_type_v(&args[1], nargs-1);
    }
    else if (args[0] == (jl_value_t*)jl_uniontype_type) {
        // Union{} has extra restrictions, so it needs to be checked after
        // substituting typevars (a valid_type_param check here isn't sufficient).
        return (jl_value_t*)jl_type_union(&args[1], nargs-1);
    }
    else if (jl_is_unionall(args[0])) {
        for(i=1; i < nargs; i++) {
            jl_value_t *pi = args[i];
            if (!valid_type_param(pi)) {
                jl_type_error_rt("Type", "parameter",
                                 jl_isa(pi, (jl_value_t*)jl_number_type) ?
                                 (jl_value_t*)jl_long_type : (jl_value_t*)jl_type_type,
                                 pi);
            }
        }
        return jl_apply_type(args[0], &args[1], nargs-1);
    }
    jl_type_error("Type{...} expression", (jl_value_t*)jl_unionall_type, args[0]);
}

// generic function reflection ------------------------------------------------

static void jl_check_type_tuple(jl_value_t *t, jl_sym_t *name, const char *ctx)
{
    if (!jl_is_tuple_type(t))
        jl_type_error_rt(jl_symbol_name(name), ctx, (jl_value_t*)jl_type_type, t);
}

JL_CALLABLE(jl_f_applicable)
{
    JL_NARGSV(applicable, 1);
    size_t world = jl_get_ptls_states()->world_age;
    return jl_method_lookup(jl_gf_mtable(args[0]), args, nargs, 1, world) != NULL ?
        jl_true : jl_false;
}

JL_CALLABLE(jl_f_invoke)
{
    JL_NARGSV(invoke, 2);
    jl_value_t *argtypes = args[1];
    JL_GC_PUSH1(&argtypes);
    if (jl_is_tuple(args[1])) {
        jl_depwarn("`invoke(f, (types...), ...)` is deprecated, "
                   "use `invoke(f, Tuple{types...}, ...)` instead",
                   (jl_value_t*)jl_symbol("invoke"));
        argtypes = (jl_value_t*)jl_apply_tuple_type_v((jl_value_t**)jl_data_ptr(argtypes),
                                                      jl_nfields(argtypes));
    }
    else {
        jl_check_type_tuple(args[1], jl_gf_name(args[0]), "invoke");
    }
    if (!jl_tuple_isa(&args[2], nargs-2, (jl_datatype_t*)argtypes))
        jl_error("invoke: argument type error");
    args[1] = args[0];  // move function directly in front of arguments
    jl_value_t *res = jl_gf_invoke((jl_tupletype_t*)argtypes, &args[1], nargs-1);
    JL_GC_POP();
    return res;
}

JL_DLLEXPORT jl_value_t *jl_get_keyword_sorter(jl_value_t *f);

JL_CALLABLE(jl_f_invoke_kwsorter)
{
    JL_NARGSV(invoke, 3);
    jl_value_t *kwargs = args[0];
    // args[1] is `invoke` itself
    jl_value_t *func = args[2];
    jl_value_t *argtypes = args[3];
    jl_value_t *kws = jl_get_keyword_sorter(func);
    JL_GC_PUSH1(&argtypes);
    if (jl_is_tuple(argtypes)) {
        jl_depwarn("`invoke(f, (types...), ...)` is deprecated, "
                   "use `invoke(f, Tuple{types...}, ...)` instead",
                   (jl_value_t*)jl_symbol("invoke"));
        argtypes = (jl_value_t*)jl_apply_tuple_type_v((jl_value_t**)jl_data_ptr(argtypes),
                                                      jl_nfields(argtypes));
    }
    if (jl_is_tuple_type(argtypes)) {
        // construct a tuple type for invoking a keyword sorter by putting `Vector{Any}`
        // and the type of the function at the front.
        size_t i, nt = jl_nparams(argtypes) + 2;
        if (nt < jl_page_size/sizeof(jl_value_t*)) {
            jl_value_t **types = (jl_value_t**)alloca(nt*sizeof(jl_value_t*));
            types[0] = jl_array_any_type; types[1] = jl_typeof(func);
            for(i=2; i < nt; i++)
                types[i] = jl_tparam(argtypes,i-2);
            argtypes = (jl_value_t*)jl_apply_tuple_type_v(types, nt);
        }
        else {
            jl_svec_t *types = jl_alloc_svec_uninit(nt);
            JL_GC_PUSH1(&types);
            jl_svecset(types, 0, jl_array_any_type);
            jl_svecset(types, 1, jl_typeof(func));
            for(i=2; i < nt; i++)
                jl_svecset(types, i, jl_tparam(argtypes,i-2));
            argtypes = (jl_value_t*)jl_apply_tuple_type(types);
            JL_GC_POP();
        }
    }
    else {
        // invoke will throw an error
    }
    args[0] = kws;
    args[1] = argtypes;
    args[2] = kwargs;
    args[3] = func;
    jl_value_t *res = jl_f_invoke(NULL, args, nargs);
    JL_GC_POP();
    return res;
}

// Expr constructor for internal use ------------------------------------------

jl_expr_t *jl_exprn(jl_sym_t *head, size_t n)
{
    jl_ptls_t ptls = jl_get_ptls_states();
    jl_array_t *ar = n==0 ? (jl_array_t*)jl_an_empty_vec_any : jl_alloc_vec_any(n);
    JL_GC_PUSH1(&ar);
    jl_expr_t *ex = (jl_expr_t*)jl_gc_alloc(ptls, sizeof(jl_expr_t),
                                            jl_expr_type);
    ex->head = head;
    ex->args = ar;
    ex->etype = (jl_value_t*)jl_any_type;
    JL_GC_POP();
    return ex;
}

JL_CALLABLE(jl_f__expr)
{
    jl_ptls_t ptls = jl_get_ptls_states();
    JL_NARGSV(Expr, 1);
    JL_TYPECHK(Expr, symbol, args[0]);
    jl_array_t *ar = jl_alloc_vec_any(nargs-1);
    JL_GC_PUSH1(&ar);
    for(size_t i=0; i < nargs-1; i++)
        jl_array_ptr_set(ar, i, args[i+1]);
    jl_expr_t *ex = (jl_expr_t*)jl_gc_alloc(ptls, sizeof(jl_expr_t),
                                            jl_expr_type);
    ex->head = (jl_sym_t*)args[0];
    ex->args = ar;
    ex->etype = (jl_value_t*)jl_any_type;
    JL_GC_POP();
    return (jl_value_t*)ex;
}

// arrays ---------------------------------------------------------------------

JL_CALLABLE(jl_f_arraysize)
{
    JL_NARGS(arraysize, 2, 2);
    JL_TYPECHK(arraysize, array, args[0]);
    jl_array_t *a = (jl_array_t*)args[0];
    size_t nd = jl_array_ndims(a);
    JL_TYPECHK(arraysize, long, args[1]);
    int dno = jl_unbox_long(args[1]);
    if (dno < 1)
        jl_error("arraysize: dimension out of range");
    if (dno > nd)
        return jl_box_long(1);
    return jl_box_long((&a->nrows)[dno-1]);
}

static size_t array_nd_index(jl_array_t *a, jl_value_t **args, size_t nidxs,
                             const char *fname)
{
    size_t i=0;
    size_t k, stride=1;
    size_t nd = jl_array_ndims(a);
    for(k=0; k < nidxs; k++) {
        if (!jl_is_long(args[k]))
            jl_type_error(fname, (jl_value_t*)jl_long_type, args[k]);
        size_t ii = jl_unbox_long(args[k])-1;
        i += ii * stride;
        size_t d = k>=nd ? 1 : jl_array_dim(a, k);
        if (k < nidxs-1 && ii >= d)
            jl_bounds_error_v((jl_value_t*)a, args, nidxs);
        stride *= d;
    }
    for(; k < nd; k++)
        stride *= jl_array_dim(a, k);
    if (i >= stride)
        jl_bounds_error_v((jl_value_t*)a, args, nidxs);
    return i;
}

JL_CALLABLE(jl_f_arrayref)
{
    JL_NARGSV(arrayref, 2);
    JL_TYPECHK(arrayref, array, args[0]);
    jl_array_t *a = (jl_array_t*)args[0];
    size_t i = array_nd_index(a, &args[1], nargs-1, "arrayref");
    return jl_arrayref(a, i);
}

JL_CALLABLE(jl_f_arrayset)
{
    JL_NARGSV(arrayset, 3);
    JL_TYPECHK(arrayset, array, args[0]);
    jl_array_t *a = (jl_array_t*)args[0];
    size_t i = array_nd_index(a, &args[2], nargs-2, "arrayset");
    jl_arrayset(a, args[1], i);
    return args[0];
}

// IntrinsicFunctions ---------------------------------------------------------

static void (*runtime_fp[num_intrinsics])(void);
static unsigned intrinsic_nargs[num_intrinsics];

JL_CALLABLE(jl_f_intrinsic_call)
{
    JL_NARGSV(intrinsic_call, 1);
    JL_TYPECHK(intrinsic_call, intrinsic, F);
    enum intrinsic f = (enum intrinsic)*(uint32_t*)jl_data_ptr(F);
    if (f == cglobal && nargs == 1)
        f = cglobal_auto;
    unsigned fargs = intrinsic_nargs[f];
    if (!fargs)
        jl_error("this intrinsic must be compiled to be called");
    JL_NARGS(intrinsic_call, fargs, fargs);

    union {
        void (*fptr)(void);
        jl_value_t *(*call1)(jl_value_t*);
        jl_value_t *(*call2)(jl_value_t*, jl_value_t*);
        jl_value_t *(*call3)(jl_value_t*, jl_value_t*, jl_value_t*);
        jl_value_t *(*call4)(jl_value_t*, jl_value_t*, jl_value_t*, jl_value_t*);
    } fptr;
    fptr.fptr = runtime_fp[f];
    switch (fargs) {
        case 1:
            return fptr.call1(args[0]);
        case 2:
            return fptr.call2(args[0], args[1]);
        case 3:
            return fptr.call3(args[0], args[1], args[2]);
        case 4:
            return fptr.call4(args[0], args[1], args[2], args[3]);
        default:
            assert(0 && "unexpected number of arguments to an intrinsic function");
    }
    gc_debug_critical_error();
    abort();
}

JL_DLLEXPORT const char *jl_intrinsic_name(int f)
{
    switch ((enum intrinsic)f) {
    default: return "invalid";
#define ADD_I(func, nargs) case func: return #func;
#define ADD_HIDDEN ADD_I
#define ALIAS ADD_I
    INTRINSICS
#undef ADD_I
#undef ADD_HIDDEN
#undef ALIAS
    }
}

unsigned jl_intrinsic_nargs(int f)
{
    return intrinsic_nargs[f];
}

// init -----------------------------------------------------------------------

static void add_intrinsic_properties(enum intrinsic f, unsigned nargs, void (*pfunc)(void))
{
    intrinsic_nargs[f] = nargs;
    runtime_fp[f] = pfunc;
}

static void add_intrinsic(jl_module_t *inm, const char *name, enum intrinsic f)
{
    jl_value_t *i = jl_box32(jl_intrinsic_type, (int32_t)f);
    jl_sym_t *sym = jl_symbol(name);
    jl_set_const(inm, sym, i);
    jl_module_export(inm, sym);
}

void jl_init_intrinsic_properties(void)
{
#define ADD_I(name, nargs) add_intrinsic_properties(name, nargs, (void(*)(void))&jl_##name);
#define ADD_HIDDEN ADD_I
#define ALIAS(alias, base) add_intrinsic_properties(alias, intrinsic_nargs[base], runtime_fp[base]);
    INTRINSICS
#undef ADD_I
#undef ADD_HIDDEN
#undef ALIAS
}

void jl_init_intrinsic_functions(void)
{
    jl_module_t *inm = jl_new_module(jl_symbol("Intrinsics"));
    inm->parent = jl_core_module;
    jl_set_const(jl_core_module, jl_symbol("Intrinsics"), (jl_value_t*)inm);
    jl_mk_builtin_func(jl_intrinsic_type, "IntrinsicFunction", jl_f_intrinsic_call);

#define ADD_I(name, nargs) add_intrinsic(inm, #name, name);
#define ADD_HIDDEN(name, nargs)
#define ALIAS ADD_I
    INTRINSICS
#undef ADD_I
#undef ADD_HIDDEN
#undef ALIAS
}

static void add_builtin(const char *name, jl_value_t *v)
{
    jl_set_const(jl_core_module, jl_symbol(name), v);
}

jl_fptr_t jl_get_builtin_fptr(jl_value_t *b)
{
    assert(jl_isa(b, (jl_value_t*)jl_builtin_type));
    return jl_gf_mtable(b)->cache.leaf->func.linfo->fptr;
}

static void add_builtin_func(const char *name, jl_fptr_t fptr)
{
    jl_mk_builtin_func(NULL, name, fptr);
}

void jl_init_primitives(void)
{
    add_builtin_func("===", jl_f_is);
    add_builtin_func("typeof", jl_f_typeof);
    add_builtin_func("sizeof", jl_f_sizeof);
    add_builtin_func("<:", jl_f_issubtype);
    add_builtin_func("isa", jl_f_isa);
    add_builtin_func("typeassert", jl_f_typeassert);
    add_builtin_func("throw", jl_f_throw);
    add_builtin_func("tuple", jl_f_tuple);

    // field access
    add_builtin_func("getfield",  jl_f_getfield);
    add_builtin_func("setfield!",  jl_f_setfield);
    add_builtin_func("fieldtype", jl_f_fieldtype);
    add_builtin_func("nfields", jl_f_nfields);
    add_builtin_func("isdefined", jl_f_isdefined);

    // array primitives
    add_builtin_func("arrayref", jl_f_arrayref);
    add_builtin_func("arrayset", jl_f_arrayset);
    add_builtin_func("arraysize", jl_f_arraysize);

    // method table utils
    add_builtin_func("applicable", jl_f_applicable);
    add_builtin_func("invoke", jl_f_invoke);
    jl_value_t *invokef = jl_get_global(jl_core_module, jl_symbol("invoke"));
    jl_typename_t *itn = ((jl_datatype_t*)jl_typeof(invokef))->name;
    jl_value_t *ikws = jl_new_generic_function_with_supertype(itn->name, jl_core_module, jl_builtin_type, 1);
    itn->mt->kwsorter = ikws;
    jl_gc_wb(itn->mt, ikws);
    jl_mk_builtin_func((jl_datatype_t*)jl_typeof(ikws), jl_symbol_name(jl_gf_name(ikws)), jl_f_invoke_kwsorter);

    // internal functions
    add_builtin_func("apply_type", jl_f_apply_type);
    add_builtin_func("_apply", jl_f__apply);
    add_builtin_func("_apply_pure", jl_f__apply_pure);
    add_builtin_func("_apply_latest", jl_f__apply_latest);
    add_builtin_func("_expr", jl_f__expr);
    add_builtin_func("svec", jl_f_svec);

    // builtin types
    add_builtin("Any", (jl_value_t*)jl_any_type);
    add_builtin("Type", (jl_value_t*)jl_type_type);
    add_builtin("Void", (jl_value_t*)jl_void_type);
    add_builtin("nothing", (jl_value_t*)jl_nothing);
    add_builtin("TypeName", (jl_value_t*)jl_typename_type);
    add_builtin("DataType", (jl_value_t*)jl_datatype_type);
    add_builtin("TypeVar", (jl_value_t*)jl_tvar_type);
    add_builtin("UnionAll", (jl_value_t*)jl_unionall_type);
    add_builtin("Union", (jl_value_t*)jl_uniontype_type);
    add_builtin("TypeofBottom", (jl_value_t*)jl_typeofbottom_type);
    add_builtin("Tuple", (jl_value_t*)jl_anytuple_type);
    add_builtin("Vararg", (jl_value_t*)jl_vararg_type);
    add_builtin("SimpleVector", (jl_value_t*)jl_simplevector_type);

    add_builtin("Module", (jl_value_t*)jl_module_type);
    add_builtin("MethodTable", (jl_value_t*)jl_methtable_type);
    add_builtin("Method", (jl_value_t*)jl_method_type);
    add_builtin("TypeMapEntry", (jl_value_t*)jl_typemap_entry_type);
    add_builtin("TypeMapLevel", (jl_value_t*)jl_typemap_level_type);
    add_builtin("Symbol", (jl_value_t*)jl_sym_type);
    add_builtin("SSAValue", (jl_value_t*)jl_ssavalue_type);
    add_builtin("Slot", (jl_value_t*)jl_abstractslot_type);
    add_builtin("SlotNumber", (jl_value_t*)jl_slotnumber_type);
    add_builtin("TypedSlot", (jl_value_t*)jl_typedslot_type);
    add_builtin("IntrinsicFunction", (jl_value_t*)jl_intrinsic_type);
    add_builtin("Function", (jl_value_t*)jl_function_type);
    add_builtin("Builtin", (jl_value_t*)jl_builtin_type);
    add_builtin("MethodInstance", (jl_value_t*)jl_method_instance_type);
    add_builtin("CodeInfo", (jl_value_t*)jl_code_info_type);
    add_builtin("Ref", (jl_value_t*)jl_ref_type);
    add_builtin("Ptr", (jl_value_t*)jl_pointer_type);
    add_builtin("Task", (jl_value_t*)jl_task_type);

    add_builtin("AbstractArray", (jl_value_t*)jl_abstractarray_type);
    add_builtin("DenseArray", (jl_value_t*)jl_densearray_type);
    add_builtin("Array", (jl_value_t*)jl_array_type);

    add_builtin("Expr", (jl_value_t*)jl_expr_type);
    add_builtin("LineNumberNode", (jl_value_t*)jl_linenumbernode_type);
    add_builtin("LabelNode", (jl_value_t*)jl_labelnode_type);
    add_builtin("GotoNode", (jl_value_t*)jl_gotonode_type);
    add_builtin("QuoteNode", (jl_value_t*)jl_quotenode_type);
    add_builtin("NewvarNode", (jl_value_t*)jl_newvarnode_type);
    add_builtin("GlobalRef", (jl_value_t*)jl_globalref_type);
    add_builtin("NamedTuple", (jl_value_t*)jl_namedtuple_type);

    add_builtin("Bool", (jl_value_t*)jl_bool_type);
    add_builtin("UInt8", (jl_value_t*)jl_uint8_type);
    add_builtin("Int32", (jl_value_t*)jl_int32_type);
    add_builtin("Int64", (jl_value_t*)jl_int64_type);
#ifdef _P64
    add_builtin("Int", (jl_value_t*)jl_int64_type);
#else
    add_builtin("Int", (jl_value_t*)jl_int32_type);
#endif

    add_builtin("AbstractString", (jl_value_t*)jl_abstractstring_type);
    add_builtin("String", (jl_value_t*)jl_string_type);

    add_builtin("ANY", jl_ANY_flag);
}

#ifdef __cplusplus
}
#endif<|MERGE_RESOLUTION|>--- conflicted
+++ resolved
@@ -264,21 +264,10 @@
     }
     if (jl_is_datatype(x)) {
         jl_datatype_t *dx = (jl_datatype_t*)x;
-<<<<<<< HEAD
-        if (dx->name == jl_array_typename || dx == jl_symbol_type || dx == jl_simplevector_type ||
-            dx == jl_string_type)
-            jl_error("type does not have a canonical binary representation");
-        if (!(jl_field_names(dx) == jl_emptysvec && jl_datatype_size(dx) > 0)) {
-            // names===() and size > 0  =>  bitstype, size always known
-            if (dx->abstract || !jl_is_leaf_type(x))
-                jl_error("argument is an abstract type; size is indeterminate");
-        }
-=======
         if (dx->layout == NULL)
             jl_error("argument is an abstract type; size is indeterminate");
         if (jl_is_layout_opaque(dx->layout))
             jl_error("type does not have a fixed size");
->>>>>>> 0d7bbccf
         return jl_box_long(jl_datatype_size(x));
     }
     if (jl_is_array(x))
